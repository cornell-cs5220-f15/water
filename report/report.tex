--- conflicted
+++ resolved
@@ -106,13 +106,8 @@
 \subsubsection{Parallelization}
 For parallelization, we list the functions that take up the most CPU time and their associated OpenMP spin times. Although we see speedups in the parallel code, the profiling shows that we spend a lot of CPU time spinning. This indicates load imbalance issues in our code that we aim to address in the final report. 
 
-<<<<<<< HEAD
-\subsubsection{Domain Decomposition}
+\lstinputlisting[basicstyle=\tiny]{./profiling/vector_parallel_small.txt}
 Our domain decomposition code suffers from instability. If the subgrid is set to be the whole grid plus the layers of ghost cells, the code is stable. Also, if the time steps taken are very small: about 10 times smaller than they ought to be, the code is also stable. In all other situation we observe some small scale instability which is certainly due to a bug in our implementation. We hope to have this fixed by the final report submission deadline
-=======
-\lstinputlisting[basicstyle=\tiny]{./profiling/vector_parallel_small.txt}
-
->>>>>>> 1960d6cf
 
 \subsection{Scaling Study} \label{sec:speedup}
 
