--- conflicted
+++ resolved
@@ -24,7 +24,7 @@
         cfl(cfl),
         blockWidth(w/nblocks),
         blockHeight(h/nblocks)
-      { printf("nblocks: %d\n", nblocks);
+      {
         for (int i=0; i < nblocks; ++i) {
           blocks.push_back(std::vector<SimBlock>());
 
@@ -66,7 +66,6 @@
     private:
       std::vector< std::vector<SimBlock> > blocks;
 
-<<<<<<< HEAD
       // Number of ghost cells
       static constexpr int nghost = 3;
 
@@ -79,11 +78,6 @@
 
       // Cells in a block
       const int nx_block, ny_block;
-=======
-      const int nblocks = floor(sqrt(omp_get_max_threads()));   // Number of blocks in each dimension
-      const int nx, ny;                // Number of (non-ghost) cells in x/y
-      const int nx_block, ny_block;    // Cells in a block
->>>>>>> bf6c2127
       const real blockWidth, blockHeight, dx, dy;
 
       // Allowed CFL number
@@ -156,7 +150,8 @@
   std::vector<real> cy(nblocks * nblocks);
 
   // Only spin up as many threads as the loops require
-  #pragma omp parallel num_threads(nblocks * nblocks)
+  // We do nblocks * nblocks tasks plus one master thread
+  #pragma omp parallel num_threads(nblocks * nblocks + 1)
   {
     // Constrain while loop execution to the main thread frame
     #pragma omp master
@@ -198,7 +193,9 @@
             {
              blocks[i][j].limited_derivs();
              blocks[i][j].compute_step(0, dt);
+
              blocks[i][j].compute_fg_speeds(cx[i * nblocks + j], cy[i * nblocks + j]);
+
              blocks[i][j].limited_derivs();
              blocks[i][j].compute_step(1, dt);
             }
