--- conflicted
+++ resolved
@@ -2,12 +2,7 @@
 CFLAGS=-std=c99 -g
 
 # If you're using icc, these are good flags to try
-<<<<<<< HEAD
-OPTFLAGS=-O3 -no-prec-div -xcore-avx2 -ipo \
-	     	-qopt-report=5 -qopt-report-phase=vec
-=======
 OPTFLAGS=-O3 -no-prec-div -xcore-avx2 -ipo -openmp
->>>>>>> eec02ee5
 
 # Add this for the vectorization reports
 ANALYSIS=-qopt-report=5 -qopt-report-phase=vec 
