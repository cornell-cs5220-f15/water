--- conflicted
+++ resolved
@@ -41,10 +41,6 @@
 .PHONY: run big iprofile
 run: dam_break.gif
 
-<<<<<<< HEAD
-big: shallow
-	./shallow -i wave -o wave -n 1000 -F 100
-=======
 .PHONY: iprofile
 iprofile: lshallow lshallow.dSYM
 	iprofiler -timeprofiler -o lshallow_perf ./lshallow tests.lua dam 400
@@ -52,7 +48,6 @@
 
 big: lshallow
 	./lshallow tests.lua dam 400
->>>>>>> eec02ee5
 
 
 # ===
@@ -86,19 +81,11 @@
 # ===
 # Generate output files
 
-<<<<<<< HEAD
-dam_break.out: shallow
-	./shallow -i dam_break -o dam_break
-
-wave.out: shallow
-	./shallow -i wave -o wave -F 100
-=======
 dam_break.out: lshallow
 	./lshallow tests.lua dam
 
 wave.out: lshallow
 	./lshallow tests.lua wave
->>>>>>> eec02ee5
 
 # ===
 # Generate documentation
