#include "central2d.h"
#include "central2d_block.h"
#include "central2d_block2.h"
#include "central2d_buggy.h"
#include "central2d_copy.h"
#include "central2d_par.h"
#include "central2d_vec.h"
#include "meshio.h"
#include "minmod.h"
#include "shallow2d.h"
#include "shallow2d_block.h"
#include "shallow2d_block2.h"
#include "shallow2d_vec.h"

#ifdef _OPENMP
#include <omp.h>
#endif

#include <cfloat>
#include <cmath>
#include <cstdlib>
#include <cstring>
#include <string>
#include <unistd.h>

//ldoc on
/**
 * # Driver routines
 *
 * We use a fairly simple command-line driver to launch this simulation.
 * A better way to do this is to use a scripting language to set up the
 * simulation; Python is a popular choice, though I prefer Lua for many
 * things (not least because it is an easy build).  I may add that
 * capability later; for the moment, it's useful to have a simple
 * command-line interface that ought to run most anywhere.
 *
 * For the driver, we need to put everything together: we're running
 * a `Central2D` solver for the `Shallow2D` physics with a `MinMod`
 * limiter:
 */

// As we optimize the wave equation simulator, we develop many different
// versions of the code. For example, me may modify the limiter to perform the
// minmod operation quicker, or we may modify the central2d solver to run in
// parallel. Despite having many different versions of the code, we need a way
// to run any one version easily. This macro magic is a way to do that.
//
// During compile time, we pass in a macro of the form `VERSION_<version>`
// where `<version>` determines the version of the simulator to use. For
// example, if we compile driver.cc like this
//
//     icc -o shallow_foo driver.cc -DVERSION_foo
//
// then the foo version of the simulator will be used. If no version is
// specified, the code does not compile.
typedef Central2D<Shallow2D, MinMod<Shallow2D::real>> ReferenceSim;

#if defined(VERSION_ref)
    typedef ReferenceSim Sim;
#elif defined(VERSION_block)
    typedef Central2DBlock<Shallow2DBlock, MinMod<Shallow2DBlock::real>> Sim;
<<<<<<< HEAD
#elif defined(VERSION_block_par)
    typedef Central2DBlockPar<Shallow2DBlockPar, MinMod<Shallow2DBlockPar::real>> Sim;
=======
#elif defined(VERSION_block2)
    typedef Central2DBlock2<Shallow2DBlock2, MinMod<Shallow2DBlock2::real>> Sim;
>>>>>>> f83a45df
#elif defined(VERSION_vec)
    typedef Central2DVec<Shallow2DVec, MinMod<Shallow2DVec::real>> Sim;
#elif defined(VERSION_buggy)
    typedef Central2DBuggy<Shallow2D, MinMod<Shallow2D::real>> Sim;
#elif defined(VERSION_copy)
    typedef Central2DCopy<Shallow2D, MinMod<Shallow2D::real>> Sim;
#elif defined(VERSION_par)
    typedef Central2DPar<Shallow2D, MinMod<Shallow2D::real>> Sim;
#else
    static_assert(false, "Please define a valid VERSION_* macro.");
#endif

// When TIMING_ENABLED is defined, simulators are timed, rather than checked
// for correctness.
// #define TIMING_ENABLED

/*
 * `validate(ref_sim, sim)` validates that `ref_sim` and `sim` are simulating
 * equal sized grids and that the two grids are equal. If the simulators have
 * unequal sized grids or have unequal grids, an error message is printed to
 * stderr and the program is exited with error.
 */
void validate(const ReferenceSim& ref_sim, const Sim& sim) {
    // Check that the two grids are of equal size.
    if (ref_sim.xsize() != sim.xsize() || ref_sim.ysize() != sim.ysize()) {
        fprintf(
            stderr,
            "reference simulator size (%d x %d) != simulator size (%d, %d).\n",
            ref_sim.xsize(), ref_sim.ysize(), sim.xsize(), sim.ysize()
        );
        exit(-1);
    }

    // Check that the two grids are component-wise equal.
    bool different = false;
    for (int x = 0; x < ref_sim.xsize(); ++x) {
        for (int y = 0; y < ref_sim.ysize(); ++y) {
            auto& ref_vec = ref_sim(x, y);
            auto& vec = sim(x, y);
            for (int m = 0; m < ref_vec.size(); ++m) {
                // The check that `ref_vec[m] == vec[m]` will often fail even
                // when the two are in fact equal! We allow them to differ by
                // some small amount. There is nothing special about `10 *
                // FLT_EPSILON`; it is an arbitrary tolerance.
                if (abs(ref_vec[m] - vec[m]) > 10 * FLT_EPSILON) {
                    fprintf(
                        stderr,
                        "reference simulator(%d, %d)[%d] = %f != "
                        "simulator(%d, %d)[%d] = %f.\n",
                        x, y, m, ref_vec[m], x, y, m, vec[m]
                    );
                    different = true;
                }
            }
        }
    }
    if (different) {
        exit(-1);
    }
}


/**
 * ## Initial states
 *
 * Our default problem is a circular dam break problem; the other
 * interesting problem is the wave problem (a wave on a constant
 * flow, starting off smooth and developing a shock in finite time).
 * The pond and river examples should do nothing interesting at all
 * if the numerical method is coded right.
 */

// Circular dam break problem
template <class Sim>
void dam_break(typename Sim::vec& u, double x, double y)
{
    x -= 1;
    y -= 1;
    u[0] = 1.0 + 0.5*(x*x + y*y < 0.25+1e-5);
    u[1] = 0;
    u[2] = 0;
}

// Still pond (ideally, nothing should move here!)
template <class Sim>
void pond(typename Sim::vec& u, double x, double y)
{
    u[0] = 1.0;
    u[1] = 0;
    u[2] = 0;
}

// River (ideally, the solver shouldn't do much with this, either)
template <class Sim>
void river(typename Sim::vec& u, double x, double y)
{
    u[0] = 1.0;
    u[1] = 1.0;
    u[2] = 0;
}


// Wave on a river -- develops a shock in finite time!
template <class Sim>
void wave(typename Sim::vec& u, double x, double y)
{
    using namespace std;
    u[0] = 1.0 + 0.2 * sin(M_PI*x);
    u[1] = 1.0;
    u[2] = 0;
}


/**
 * ## Main driver
 *
 * Our main driver uses the `getopt` library to parse options,
 * then runs a simulation, writing results to an output file
 * for postprocessing.
 */

int main(int argc, char** argv)
{
    std::string fname = "waves.out";
    std::string ic = "dam_break";
    int    nx = 200;
    double width = 2.0;
    double ftime = 0.01;
    int    frames = 50;

    int c;
    extern char* optarg;
    while ((c = getopt(argc, argv, "hi:o:n:w:F:f:")) != -1) {
        switch (c) {
        case 'h':
            fprintf(stderr,
                    "%s\n"
                    "\t-h: print this message\n"
                    "\t-i: initial conditions (%s)\n"
                    "\t-o: output file name (%s)\n"
                    "\t-n: number of cells per side (%d)\n"
                    "\t-w: domain width in cells (%g)\n"
                    "\t-f: time between frames (%g)\n"
                    "\t-F: number of frames (%d)\n",
                    argv[0], ic.c_str(), fname.c_str(),
                    nx, width, ftime, frames);
            return -1;
        case 'i':  ic     = optarg;          break;
        case 'o':  fname  = optarg;          break;
        case 'n':  nx     = atoi(optarg);    break;
        case 'w':  width  = atof(optarg);    break;
        case 'f':  ftime  = atof(optarg);    break;
        case 'F':  frames = atoi(optarg);    break;
        default:
            fprintf(stderr, "Unknown option (-%c)\n", c);
            return -1;
        }
    }

    auto icfun     = dam_break<Sim>;
    auto ref_icfun = dam_break<ReferenceSim>;
    if (ic == "dam_break") {
        icfun = dam_break<Sim>;
        ref_icfun = dam_break<ReferenceSim>;
    } else if (ic == "pond") {
        icfun = pond<Sim>;
        ref_icfun = pond<ReferenceSim>;
    } else if (ic == "river") {
        icfun = river<Sim>;
        ref_icfun = river<ReferenceSim>;
    } else if (ic == "wave") {
        icfun = wave<Sim>;
        ref_icfun = wave<ReferenceSim>;
    } else {
        fprintf(stderr, "Unknown initial conditions\n");
    }

    // Print parameters for plotting
    printf("\nparse_line\n");
    printf("ic: %s\n", ic.c_str());
    printf("fname: %s\n", fname.c_str());
    printf("nx: %d\n", nx);
    printf("width: %f\n", width);
    printf("ftime: %f\n", ftime);
    printf("frames: %d\n\n", frames);

    // Initialize simulator
    Sim sim(width, width, nx, nx);
    SimViz<Sim> viz(fname.c_str(), sim);
    sim.init(icfun);
    sim.solution_check();
    viz.write_frame();

    #ifdef TIMING_ENABLED
        #ifndef _OPENMP
            // timing requires OpenMP
            assert(false);
        #endif
        double t0 = omp_get_wtime();
        for (int i = 0; i < frames; ++i) {
            sim.run(ftime);
        }
        double t1 = omp_get_wtime();
        printf("Time: %e\n", (t1 - t0) / frames);
    #else
        // Initialize reference simulator
        ReferenceSim ref_sim(width, width, nx, nx);
        ref_sim.init(ref_icfun);
        ref_sim.solution_check();

        // Reference check for only one time, so no timing it
        for (int i = 0; i < frames; ++i) {
            #ifdef _OPENMP
                double t0 = omp_get_wtime();
                sim.run(ftime);
                double t1 = omp_get_wtime();
                printf("Time: %e\n", t1-t0);
            #else
                sim.run(ftime);
            #endif
            ref_sim.run(ftime);
            sim.solution_check();
            ref_sim.solution_check();
            viz.write_frame();
            validate(ref_sim, sim);
        }
    #endif
}<|MERGE_RESOLUTION|>--- conflicted
+++ resolved
@@ -3,7 +3,7 @@
 #include "central2d_block2.h"
 #include "central2d_buggy.h"
 #include "central2d_copy.h"
-#include "central2d_par.h"
+// #include "central2d_par.h" TODO(wensi): this doesn't build
 #include "central2d_vec.h"
 #include "meshio.h"
 #include "minmod.h"
@@ -59,21 +59,20 @@
     typedef ReferenceSim Sim;
 #elif defined(VERSION_block)
     typedef Central2DBlock<Shallow2DBlock, MinMod<Shallow2DBlock::real>> Sim;
-<<<<<<< HEAD
-#elif defined(VERSION_block_par)
-    typedef Central2DBlockPar<Shallow2DBlockPar, MinMod<Shallow2DBlockPar::real>> Sim;
-=======
+// TODO(wensi): this doesn't build
+// #elif defined(VERSION_block_par)
+//     typedef Central2DBlockPar<Shallow2DBlockPar, MinMod<Shallow2DBlockPar::real>> Sim;
 #elif defined(VERSION_block2)
     typedef Central2DBlock2<Shallow2DBlock2, MinMod<Shallow2DBlock2::real>> Sim;
->>>>>>> f83a45df
 #elif defined(VERSION_vec)
     typedef Central2DVec<Shallow2DVec, MinMod<Shallow2DVec::real>> Sim;
 #elif defined(VERSION_buggy)
     typedef Central2DBuggy<Shallow2D, MinMod<Shallow2D::real>> Sim;
 #elif defined(VERSION_copy)
     typedef Central2DCopy<Shallow2D, MinMod<Shallow2D::real>> Sim;
-#elif defined(VERSION_par)
-    typedef Central2DPar<Shallow2D, MinMod<Shallow2D::real>> Sim;
+// TODO(wensi): this doesn't build
+// #elif defined(VERSION_par)
+//     typedef Central2DPar<Shallow2D, MinMod<Shallow2D::real>> Sim;
 #else
     static_assert(false, "Please define a valid VERSION_* macro.");
 #endif
